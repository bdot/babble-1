/*
Copyright 2017 Mosaic Networks Ltd

Licensed under the Apache License, Version 2.0 (the "License");
you may not use this file except in compliance with the License.
You may obtain a copy of the License at

    http://www.apache.org/licenses/LICENSE-2.0

Unless required by applicable law or agreed to in writing, software
distributed under the License is distributed on an "AS IS" BASIS,
WITHOUT WARRANTIES OR CONDITIONS OF ANY KIND, either express or implied.
See the License for the specific language governing permissions and
limitations under the License.
*/
package net

import (
	"reflect"
	"sync"
	"testing"
	"time"

	"bitbucket.org/mosaicnet/babble/common"
	"bitbucket.org/mosaicnet/babble/hashgraph"
)

func TestNetworkTransport_StartStop(t *testing.T) {
	trans, err := NewTCPTransport("127.0.0.1:0", nil, 2, time.Second, common.NewTestLogger(t))
	if err != nil {
		t.Fatalf("err: %v", err)
	}
	trans.Close()
}

func TestNetworkTransport_Sync(t *testing.T) {
	// Transport 1 is consumer
	trans1, err := NewTCPTransport("127.0.0.1:0", nil, 2, time.Second, common.NewTestLogger(t))
	if err != nil {
		t.Fatalf("err: %v", err)
	}
	defer trans1.Close()
	rpcCh := trans1.Consumer()

	// Make the RPC request
	args := SyncRequest{
		From: "A",
		Known: map[string]int{
			"alice":   1,
			"bob":     2,
			"charlie": 3,
		},
	}
	resp := SyncResponse{
		From: "B",
		Head: "head",
		Events: []hashgraph.Event{
			hashgraph.NewEvent([][]byte(nil), []string{"", ""}, []byte("creator"), 0),
		},
	}

	// Listen for a request
	go func() {
		select {
		case rpc := <-rpcCh:
			// Verify the command
			req := rpc.Command.(*SyncRequest)
			if !reflect.DeepEqual(req, &args) {
				t.Fatalf("command mismatch: %#v %#v", *req, args)
			}

			rpc.Respond(&resp, nil)

		case <-time.After(200 * time.Millisecond):
			t.Fatalf("timeout")
		}
	}()

	// Transport 2 makes outbound request
	trans2, err := NewTCPTransport("127.0.0.1:0", nil, 2, time.Second, common.NewTestLogger(t))
	if err != nil {
		t.Fatalf("err: %v", err)
	}
	defer trans2.Close()

	var out SyncResponse
	if err := trans2.Sync(trans1.LocalAddr(), &args, &out); err != nil {
		t.Fatalf("err: %v", err)
	}

	// Verify the response
	if !reflect.DeepEqual(resp, out) {
		t.Fatalf("command mismatch: %#v %#v", resp, out)
	}
}

func TestNetworkTransport_PooledConn(t *testing.T) {
	// Transport 1 is consumer
	trans1, err := NewTCPTransport("127.0.0.1:0", nil, 2, time.Second, common.NewTestLogger(t))
	if err != nil {
		t.Fatalf("err: %v", err)
	}
	defer trans1.Close()
	rpcCh := trans1.Consumer()

	// Make the RPC request
<<<<<<< HEAD
	args := SyncRequest{
		From: "A",
		Known: map[string]int{
			"alice":   1,
			"bob":     2,
			"charlie": 3,
=======
	args := KnownRequest{
		From: "alfred",
	}
	resp := KnownResponse{
		Known: map[int]int{
			0: 10,
			1: 4,
>>>>>>> 88ac32b4
		},
	}
	resp := SyncResponse{
		From: "B",
		Head: "head",
		Events: []hashgraph.Event{
			hashgraph.NewEvent([][]byte(nil), []string{"", ""}, []byte("creator"), 0),
		},
	}

	// Listen for a request
	go func() {
		for {
			select {
			case rpc := <-rpcCh:
				// Verify the command
				req := rpc.Command.(*SyncRequest)
				if !reflect.DeepEqual(req, &args) {
					t.Fatalf("command mismatch: %#v %#v", *req, args)
				}
				rpc.Respond(&resp, nil)

			case <-time.After(200 * time.Millisecond):
				return
			}
		}
	}()

	// Transport 2 makes outbound request, 3 conn pool
	trans2, err := NewTCPTransport("127.0.0.1:0", nil, 3, time.Second, common.NewTestLogger(t))
	if err != nil {
		t.Fatalf("err: %v", err)
	}
	defer trans2.Close()

	// Create wait group
	wg := &sync.WaitGroup{}
	wg.Add(5)

	appendFunc := func() {
		defer wg.Done()
		var out SyncResponse
		if err := trans2.Sync(trans1.LocalAddr(), &args, &out); err != nil {
			t.Fatalf("err: %v", err)
		}

		// Verify the response
		if !reflect.DeepEqual(resp, out) {
			t.Fatalf("command mismatch: %#v %#v", resp, out)
		}
	}

	// Try to do parallel appends, should stress the conn pool
	for i := 0; i < 5; i++ {
		go appendFunc()
	}

	// Wait for the routines to finish
	wg.Wait()

	// Check the conn pool size
	addr := trans1.LocalAddr()
	if len(trans2.connPool[addr]) != 3 {
		t.Fatalf("Expected 2 pooled conns!")
	}
}<|MERGE_RESOLUTION|>--- conflicted
+++ resolved
@@ -45,10 +45,10 @@
 	// Make the RPC request
 	args := SyncRequest{
 		From: "A",
-		Known: map[string]int{
-			"alice":   1,
-			"bob":     2,
-			"charlie": 3,
+		Known: map[int]int{
+			0: 1,
+			1: 2,
+			2: 3,
 		},
 	}
 	resp := SyncResponse{
@@ -104,22 +104,12 @@
 	rpcCh := trans1.Consumer()
 
 	// Make the RPC request
-<<<<<<< HEAD
 	args := SyncRequest{
 		From: "A",
-		Known: map[string]int{
-			"alice":   1,
-			"bob":     2,
-			"charlie": 3,
-=======
-	args := KnownRequest{
-		From: "alfred",
-	}
-	resp := KnownResponse{
 		Known: map[int]int{
-			0: 10,
-			1: 4,
->>>>>>> 88ac32b4
+			0: 1,
+			1: 2,
+			2: 3,
 		},
 	}
 	resp := SyncResponse{
